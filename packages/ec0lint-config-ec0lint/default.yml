--- conflicted
+++ resolved
@@ -6,10 +6,7 @@
    lighter-http: "error"
    no-ajax: "error"
    avoid-lodash: "error"
-<<<<<<< HEAD
    no-and-self: "error"
-=======
    no-ajax-events: "error"
->>>>>>> efd2dd90
    no-date-fns: "error"
    no-moment-js: "error"
