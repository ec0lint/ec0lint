--- conflicted
+++ resolved
@@ -3,13 +3,9 @@
     "lighter-http": "problem",
     "no-ajax": "problem",
     "no-ajax-events": "problem",
-<<<<<<< HEAD
-    "no-and-self": "problem",
-    "no-bind": "problem",
-=======
     "no-attr":"problem",
     "no-animate": "problem",
->>>>>>> 1d2db90e
+    "no-bind": "problem",
     "no-date-fns": "problem",
     "lighter-image-files": "problem",
     "lighter-video-files": "problem",
