{
    "avoid-lodash": "problem",
    "lighter-http": "problem",
    "no-ajax": "problem",
    "no-ajax-events": "problem",
<<<<<<< HEAD
    "no-attr":"problem",
    "no-and-self": "problem",
=======
    "no-animate": "problem",
>>>>>>> b27411f9
    "no-date-fns": "problem",
    "lighter-image-files": "problem",
    "lighter-video-files": "problem",
    "no-moment-js": "problem"
}<|MERGE_RESOLUTION|>--- conflicted
+++ resolved
@@ -3,12 +3,8 @@
     "lighter-http": "problem",
     "no-ajax": "problem",
     "no-ajax-events": "problem",
-<<<<<<< HEAD
     "no-attr":"problem",
-    "no-and-self": "problem",
-=======
     "no-animate": "problem",
->>>>>>> b27411f9
     "no-date-fns": "problem",
     "lighter-image-files": "problem",
     "lighter-video-files": "problem",
