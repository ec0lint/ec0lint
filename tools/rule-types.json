--- conflicted
+++ resolved
@@ -3,10 +3,6 @@
     "no-ajax": "problem",
     "avoid-lodash": "problem",
     "no-ajax-events": "problem",
-<<<<<<< HEAD
-=======
-    "no-and-self": "problem",
->>>>>>> 3f917633
     "no-date-fns": "problem",
     "lighter-image-files": "problem",
     "lighter-video-files": "problem",
