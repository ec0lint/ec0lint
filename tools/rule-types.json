{
    "lighter-http": "problem",
    "no-ajax": "problem",
    "avoid-lodash": "problem",
<<<<<<< HEAD
    "no-and-self": "problem",
=======
    "no-ajax-events": "problem",
>>>>>>> efd2dd90
    "no-date-fns": "problem",
    "no-moment-js": "problem"
}<|MERGE_RESOLUTION|>--- conflicted
+++ resolved
@@ -2,11 +2,8 @@
     "lighter-http": "problem",
     "no-ajax": "problem",
     "avoid-lodash": "problem",
-<<<<<<< HEAD
     "no-and-self": "problem",
-=======
     "no-ajax-events": "problem",
->>>>>>> efd2dd90
     "no-date-fns": "problem",
     "no-moment-js": "problem"
 }