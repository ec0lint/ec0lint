name: CI
on:
    push:
        branches: [main]
    pull_request:
        branches: [main]

jobs:
    verify_files:
        name: Verify Files
        runs-on: ubuntu-latest
        steps:
            - uses: actions/checkout@v2
            - uses: actions/setup-node@v2
              with:
                  node-version: "16.x"
            - name: Install Packages
              run: npm install
            - name: Lint Files
              run: node Makefile lint
            - name: Check Rule Files
              run: node Makefile checkRuleFiles

<<<<<<< HEAD
  test_on_node:
    name: Test
    strategy:
      matrix:
        os: [ubuntu-latest]
        node: [17.x, 16.x, 14.x]
        include:
        - os: windows-latest
          node: "16.x"
        - os: macOS-latest
          node: "16.x"
    runs-on: ${{ matrix.os }}
    steps:
    - uses: actions/checkout@v2
    - uses: actions/setup-node@v2
      with:
        node-version: ${{ matrix.node }}
    - name: Install Packages
      run: npm install
    - name: Test
      run: node Makefile mocha
    - name: Fuzz Test
      run: node Makefile fuzz
=======
    test_on_node:
        name: Test
        strategy:
            matrix:
                os: [ubuntu-latest]
                node: [17.x, 16.x, 14.x, 12.x, "12.22.0"]
                include:
                    - os: windows-latest
                      node: "16.x"
                    - os: macOS-latest
                      node: "16.x"
        runs-on: ${{ matrix.os }}
        steps:
            - uses: actions/checkout@v2
            - uses: actions/setup-node@v2
              with:
                  node-version: ${{ matrix.node }}
            - name: Install Packages
              run: npm install
            - name: Test
              run: node Makefile mocha
            - name: Fuzz Test
              run: node Makefile fuzz
>>>>>>> c5e7c7f4

    test_on_browser:
        name: Browser Test
        runs-on: ubuntu-latest
        steps:
            - uses: actions/checkout@v2
            - uses: actions/setup-node@v2
              with:
                  node-version: "16"
            - name: Install Packages
              run: npm install
            - name: Test
              run: node Makefile karma
            - name: Fuzz Test
              run: node Makefile fuzz<|MERGE_RESOLUTION|>--- conflicted
+++ resolved
@@ -21,31 +21,6 @@
             - name: Check Rule Files
               run: node Makefile checkRuleFiles
 
-<<<<<<< HEAD
-  test_on_node:
-    name: Test
-    strategy:
-      matrix:
-        os: [ubuntu-latest]
-        node: [17.x, 16.x, 14.x]
-        include:
-        - os: windows-latest
-          node: "16.x"
-        - os: macOS-latest
-          node: "16.x"
-    runs-on: ${{ matrix.os }}
-    steps:
-    - uses: actions/checkout@v2
-    - uses: actions/setup-node@v2
-      with:
-        node-version: ${{ matrix.node }}
-    - name: Install Packages
-      run: npm install
-    - name: Test
-      run: node Makefile mocha
-    - name: Fuzz Test
-      run: node Makefile fuzz
-=======
     test_on_node:
         name: Test
         strategy:
@@ -69,7 +44,6 @@
               run: node Makefile mocha
             - name: Fuzz Test
               run: node Makefile fuzz
->>>>>>> c5e7c7f4
 
     test_on_browser:
         name: Browser Test
