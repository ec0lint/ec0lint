--- conflicted
+++ resolved
@@ -19,11 +19,8 @@
         "no-attr":"error",
         "no-autoplay": "error",
         "no-bind": "error",
-<<<<<<< HEAD
         "no-browser": "error",
-=======
         "no-box-model": "error",
->>>>>>> 28d37317
         "no-date-fns": "error",
         "no-moment-js": "error",
     }
