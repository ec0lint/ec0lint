# avoid-lodash
<<<<<<< HEAD
test
=======

Disallows to use *lodash*. 

It’s a great library, but in most cases can be replaced by plain javascript. 

By using this rule in your project, you can reduce the carbon footprint even up to **0.5 g per website view** after removing the redundant library. By multiplying the library size by the end-user traffic (0.81 kWh / 1000 MB) and by the energy emissions (442 g/kWh), the carbon footprint of a library can be calculated.  

| Name        | Size      | CO2 reduction |
| ----------- | --------- | ------------- |
| loadash     | 1.41MB    | 0.5g          |    

The library sizes were checked at https://www.npmjs.com/package    
For more examples how to replace lodash with plain javascript go here: https://youmightnotneed.com/lodash

## Examples 

The following patterns are considered problems:  

```js
/*ec0lint avoid-lodash: "error"*/  
  
const lodash = require(lodash)  
```

```js
/*ec0lint avoid-lodash: "error"*/  
  
import lodash from ‘lodash’  
```

```js
/*ec0lint avoid-lodash: "error"*/  
  
import { compact } from 'lodash' 

compact([0, 1, 2]) 
```

The following pattern is not considered as a problem:  

```js
/*ec0lint avoid-lodash: "error"*/  

[0, 1, 2].filter(x => !!x) 
```
>>>>>>> e04e2000
<|MERGE_RESOLUTION|>--- conflicted
+++ resolved
@@ -1,50 +1,40 @@
 # avoid-lodash
-<<<<<<< HEAD
-test
-=======
 
-Disallows to use *lodash*. 
+Disallows to use _lodash_.
 
-It’s a great library, but in most cases can be replaced by plain javascript. 
+It’s a great library, but in most cases can be replaced by plain javascript.
 
-By using this rule in your project, you can reduce the carbon footprint even up to **0.5 g per website view** after removing the redundant library. By multiplying the library size by the end-user traffic (0.81 kWh / 1000 MB) and by the energy emissions (442 g/kWh), the carbon footprint of a library can be calculated.  
+By using this rule in your project, you can reduce the carbon footprint even up to **0.5 g per website view** after removing the redundant library. By multiplying the library size by the end-user traffic (0.81 kWh / 1000 MB) and by the energy emissions (442 g/kWh), the carbon footprint of a library can be calculated.
 
-| Name        | Size      | CO2 reduction |
-| ----------- | --------- | ------------- |
-| loadash     | 1.41MB    | 0.5g          |    
+| Name    | Size   | CO2 reduction |
+| ------- | ------ | ------------- |
+| loadash | 1.41MB | 0.5g          |
 
 The library sizes were checked at https://www.npmjs.com/package    
 For more examples how to replace lodash with plain javascript go here: https://youmightnotneed.com/lodash
 
-## Examples 
+## Examples
 
-The following patterns are considered problems:  
+The following patterns are considered problems:
 
 ```js
-/*ec0lint avoid-lodash: "error"*/  
-  
-const lodash = require(lodash)  
+/*ec0lint avoid-lodash: "error"*/ const lodash = require(lodash);
 ```
 
 ```js
-/*ec0lint avoid-lodash: "error"*/  
-  
-import lodash from ‘lodash’  
+/*ec0lint avoid-lodash: "error"*/ 
+ 
+import lodash from ‘lodash’ 
 ```
 
 ```js
-/*ec0lint avoid-lodash: "error"*/  
-  
-import { compact } from 'lodash' 
+/*ec0lint avoid-lodash: "error"*/ import { compact } from "lodash";
 
-compact([0, 1, 2]) 
+compact([0, 1, 2]);
 ```
 
-The following pattern is not considered as a problem:  
+The following pattern is not considered as a problem:
 
 ```js
-/*ec0lint avoid-lodash: "error"*/  
-
-[0, 1, 2].filter(x => !!x) 
-```
->>>>>>> e04e2000
+/*ec0lint avoid-lodash: "error"*/ [0, 1, 2].filter((x) => !!x);
+```