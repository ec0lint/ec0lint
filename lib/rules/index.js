--- conflicted
+++ resolved
@@ -17,11 +17,8 @@
     "no-animate": () => require("./no-animate"),
     "no-attr": () => require("./no-attr"),
     "no-bind": () => require("./no-bind"),
-<<<<<<< HEAD
     "no-browser": () => require("./no-browser"),
-=======
     "no-box-model": () => require("./no-box-model"),
->>>>>>> 28d37317
     "no-moment-js": () => require("./no-moment-js"),
     "no-date-fns": () => require("./no-date-fns"),
     "no-autoplay": () => require("./no-autoplay"),
