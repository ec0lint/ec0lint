/**
 * @fileoverview Collects the built-in rules into a map structure so that they can be imported all at once and without
 * using the file-system directly.
 * @author Peter (Somogyvari) Metz
 */

"use strict";

const { LazyLoadingRuleMap } = require("./utils/lazy-loading-rule-map");

/** @type {Map<string, import("../shared/types").Rule>} */
module.exports = new LazyLoadingRuleMap(Object.entries({
    "avoid-lodash": () => require("./avoid-lodash"),
    "lighter-http": () => require("./lighter-http"),
<<<<<<< HEAD
    "no-and-self": () => require("./no-and-self"),
=======
    "no-ajax": () => require("./no-ajax"),
    "no-ajax-events": () => require("./no-ajax-events"),
>>>>>>> efd2dd90
    "no-moment-js": () => require("./no-moment-js"),
    "no-date-fns": () => require("./no-date-fns")
}));<|MERGE_RESOLUTION|>--- conflicted
+++ resolved
@@ -12,12 +12,9 @@
 module.exports = new LazyLoadingRuleMap(Object.entries({
     "avoid-lodash": () => require("./avoid-lodash"),
     "lighter-http": () => require("./lighter-http"),
-<<<<<<< HEAD
     "no-and-self": () => require("./no-and-self"),
-=======
     "no-ajax": () => require("./no-ajax"),
     "no-ajax-events": () => require("./no-ajax-events"),
->>>>>>> efd2dd90
     "no-moment-js": () => require("./no-moment-js"),
     "no-date-fns": () => require("./no-date-fns")
 }));