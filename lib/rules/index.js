/**
 * @fileoverview Collects the built-in rules into a map structure so that they can be imported all at once and without
 * using the file-system directly.
 * @author Peter (Somogyvari) Metz
 */

"use strict";

const { LazyLoadingRuleMap } = require("./utils/lazy-loading-rule-map");

/** @type {Map<string, import("../shared/types").Rule>} */
module.exports = new LazyLoadingRuleMap(Object.entries({
    "avoid-lodash": () => require("./avoid-lodash"),
    "lighter-http": () => require("./lighter-http"),
    "no-ajax": () => require("./no-ajax"),
    "no-ajax-events": () => require("./no-ajax-events"),
<<<<<<< HEAD
    "no-and-self": () => require("./no-and-self"),
    "no-attr": () => require("./no-attr"),
=======
    "no-animate": ()=> require("./no-animate"),
>>>>>>> b27411f9
    "no-moment-js": () => require("./no-moment-js"),
    "no-date-fns": () => require("./no-date-fns"),
    "lighter-video-files": () => require("./lighter-video-files"),
    "lighter-image-files": () => require("./lighter-image-files")
}));<|MERGE_RESOLUTION|>--- conflicted
+++ resolved
@@ -14,12 +14,8 @@
     "lighter-http": () => require("./lighter-http"),
     "no-ajax": () => require("./no-ajax"),
     "no-ajax-events": () => require("./no-ajax-events"),
-<<<<<<< HEAD
-    "no-and-self": () => require("./no-and-self"),
+    "no-animate": ()=> require("./no-animate"),
     "no-attr": () => require("./no-attr"),
-=======
-    "no-animate": ()=> require("./no-animate"),
->>>>>>> b27411f9
     "no-moment-js": () => require("./no-moment-js"),
     "no-date-fns": () => require("./no-date-fns"),
     "lighter-video-files": () => require("./lighter-video-files"),
