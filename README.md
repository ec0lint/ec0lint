--- conflicted
+++ resolved
@@ -19,7 +19,6 @@
 
 The tool is customized and each rule applied during the analysis can be adjusted, or treated as hints rather than errors. This flexibility allows the developers to reach their goals without interruptions from ec0lint, at the same time drawing attention to possible improvements.
 
-<<<<<<< HEAD
 ## How to start contributing
 
 If you wish to contribute, just write to us and start coding!
@@ -27,7 +26,5 @@
 Refer to [ESLint Developer Guide](https://eslint.org/docs/developer-guide/contributing/)
 
 Thank you!
-=======
->>>>>>> 4e6381b6
 
 We are open to collaboration on improving ec0lint, and we are very grateful for all contributions and feedback on the tool. Thank you for creating sustainable digital environment with us!