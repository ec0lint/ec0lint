--- conflicted
+++ resolved
@@ -68,22 +68,13 @@
 
 - :ballot_box_with_check: Image format (lighter-image-files, ec0lint)
 - :ballot_box_with_check: Video format (lighter-video-files, ec0lint)
-<<<<<<< HEAD
-- :hammer: Plugin HTML (ec0lint-plugin-html)
-- :hammer: Lazy loading (require-lazy-loading, ec0lint-plugin-html)
-- :four_leaf_clover: Font source (no-hosted-online-fonts, ec0lint-style)
-- :white_check_mark: Light libraries – jQuery Animate (no-animate, ec0lint)
-- :hammer: Light libraries – jQuery Attr (no-attr, ec0lint)
-- :four_leaf_clover: Video auto-play (require-auto-play, ec0lint)
-=======
 - :ballot_box_with_check: Plugin HTML (ec0lint-plugin-html)
 - :ballot_box_with_check: Lazy loading (require-lazy-loading, ec0lint-plugin-html)
 - :hammer: Font source (no-hosted-online-fonts, ec0lint-style)
 - :ballot_box_with_check: Light libraries - jQuery andSelf (no-and-self, ec0lint)
-- :ballot_box_with_check: Light libraries – jQuery Animate (no-animate, ec0lint)
+- :white_check_mark: Light libraries – jQuery Animate (no-animate, ec0lint)
 - :ballot_box_with_check: Light libraries – jQuery Attr (no-attr, ec0lint)
 - :hammer: Video auto-play (require-auto-play, ec0lint)
->>>>>>> 3f917633
 
 :lock: v3.0.0 - March - IDE plugins + resources scanning
 
